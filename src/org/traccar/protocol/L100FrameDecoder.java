--- conflicted
+++ resolved
@@ -48,17 +48,11 @@
 
         index += 2; // checksum
 
-<<<<<<< HEAD
-        if (buf.readableBytes() >= index - buf.readerIndex()) {
-            buf.skipBytes(2); // header
-            ByteBuf frame = buf.readRetainedSlice(index - buf.readerIndex() - 2);
-=======
         if (buf.writerIndex() >= index) {
             if (!obd) {
                 buf.skipBytes(2); // header
             }
-            ChannelBuffer frame = buf.readBytes(index - buf.readerIndex() - 2);
->>>>>>> 86ad45c6
+            ByteBuf frame = buf.readRetainedSlice(index - buf.readerIndex() - 2);
             buf.skipBytes(2); // footer
             return frame;
         }
