/*
 * Copyright 2012 - 2018 Anton Tananaev (anton@traccar.org)
 *
 * Licensed under the Apache License, Version 2.0 (the "License");
 * you may not use this file except in compliance with the License.
 * You may obtain a copy of the License at
 *
 *     http://www.apache.org/licenses/LICENSE-2.0
 *
 * Unless required by applicable law or agreed to in writing, software
 * distributed under the License is distributed on an "AS IS" BASIS,
 * WITHOUT WARRANTIES OR CONDITIONS OF ANY KIND, either express or implied.
 * See the License for the specific language governing permissions and
 * limitations under the License.
 */
package org.traccar.protocol;

import io.netty.channel.Channel;
import org.traccar.BaseProtocolDecoder;
import org.traccar.DeviceSession;
import org.traccar.NetworkMessage;
import org.traccar.Protocol;
import org.traccar.helper.DateBuilder;
import org.traccar.helper.Parser;
import org.traccar.helper.PatternBuilder;
import org.traccar.helper.UnitsConverter;
import org.traccar.model.CellTower;
import org.traccar.model.Network;
import org.traccar.model.Position;

import java.net.SocketAddress;
import java.util.regex.Matcher;
import java.util.regex.Pattern;

public class Gps103ProtocolDecoder extends BaseProtocolDecoder {

    public Gps103ProtocolDecoder(Protocol protocol) {
        super(protocol);
    }

    private static final Pattern PATTERN = new PatternBuilder()
            .text("imei:")
            .number("(d+),")                     // imei
            .expression("([^,]+),")              // alarm
            .groupBegin()
            .number("(dd)/?(dd)/?(dd) ?")        // local date (yymmdd)
            .number("(dd):?(dd)(?:dd)?,")        // local time (hhmmss)
            .or()
            .number("d*,")
            .groupEnd()
            .expression("([^,]+)?,")             // rfid
            .groupBegin()
            .text("L,,,")
            .number("(x+),,")                    // lac
            .number("(x+),,,")                   // cid
            .or()
            .text("F,")
            .groupBegin()
            .number("(dd)(dd)(dd).d+")           // time utc (hhmmss)
            .or()
            .number("(?:d{1,5}.d+)?")
            .groupEnd()
            .text(",")
            .expression("([AV]),")               // validity
            .expression("([NS]),").optional()
            .number("(d+)(dd.d+),")              // latitude (ddmm.mmmm)
            .expression("([NS]),").optional()
            .expression("([EW]),").optional()
            .number("(d+)(dd.d+),")              // longitude (dddmm.mmmm)
            .expression("([EW])?,").optional()
            .number("(d+.?d*)?").optional()      // speed
            .number(",(d+.?d*)?").optional()     // course
            .number(",(d+.?d*)?").optional()     // altitude
            .number(",([01])?").optional()       // ignition
            .number(",([01])?").optional()       // door
            .number(",(?:(d+.d+)%)?").optional() // fuel 1
            .number(",(?:(d+.d+)%)?").optional() // fuel 2
            .number("(-?d+)?")                   // temperature
            .groupEnd()
            .any()
            .compile();

    private static final Pattern PATTERN_OBD = new PatternBuilder()
            .text("imei:")
            .number("(d+),")                     // imei
            .expression("OBD,")                  // type
            .number("(dd)(dd)(dd)")              // date (yymmdd)
            .number("(dd)(dd)(dd),")             // time (hhmmss)
            .number("(d+)?,")                    // odometer
            .number("(d+.d+)?,")                 // fuel instant
            .number("(d+.d+)?,")                 // fuel average
            .number("(d+)?,")                    // hours
            .number("(d+),")                     // speed
            .number("(d+.?d*%),")                // power load
            .number("(?:([-+]?d+)|[-+]?),")      // temperature
            .number("(d+.?d*%),")                // throttle
            .number("(d+),")                     // rpm
            .number("(d+.d+),")                  // battery
            .number("([^;]*)")                   // dtcs
            .any()
            .compile();

    private static final Pattern PATTERN_ALT = new PatternBuilder()
            .text("imei:")
            .number("(d+),")                     // imei
            .expression("[^,]+,")
<<<<<<< HEAD
            .expression("...,")                  // event
            .expression(".{6},")                 // sensor id
            .expression(".{4},")                 // sensor voltage
=======
            .expression("(?:-+|(.+)),")          // event
            .expression("(?:-+|(.+)),")          // sensor id
            .expression("(?:-+|(.+)),")          // sensor voltage
>>>>>>> 56d33dbe
            .number("(dd)(dd)(dd),")             // time (hhmmss)
            .number("(dd)(dd)(dd),")             // date (ddmmyy)
            .number("(d+),")                     // rssi
            .number("(d),")                      // gps status
            .number("(-?d+.d+),")                // latitude
            .number("(-?d+.d+),")                // longitude
            .number("(d+),")                     // speed
            .number("(d+),")                     // course
            .number("(-?d+),")                   // altitude
            .number("(d+.d+),")                  // hdop
            .number("(d+),")                     // satellites
<<<<<<< HEAD
=======
            .number("([01]),")                   // ignition
            .number("([01]),")                   // charge
            .expression("(?:-+|(.+))")           // error
>>>>>>> 56d33dbe
            .any()
            .compile();

    private String decodeAlarm(String value) {
        if (value.startsWith("T:")) {
            return Position.ALARM_TEMPERATURE;
        } else if (value.startsWith("oil")) {
            return Position.ALARM_FUEL_LEAK;
        }
        switch (value) {
            case "tracker":
                return null;
            case "help me":
                return Position.ALARM_SOS;
            case "low battery":
                return Position.ALARM_LOW_BATTERY;
            case "stockade":
                return Position.ALARM_GEOFENCE;
            case "move":
                return Position.ALARM_MOVEMENT;
            case "speed":
                return Position.ALARM_OVERSPEED;
            case "acc on":
                return Position.ALARM_POWER_ON;
            case "acc off":
                return Position.ALARM_POWER_OFF;
            case "door alarm":
                return Position.ALARM_DOOR;
            case "ac alarm":
                return Position.ALARM_POWER_CUT;
            case "accident alarm":
                return Position.ALARM_ACCIDENT;
            case "sensor alarm":
                return Position.ALARM_SHOCK;
            case "bonnet alarm":
                return Position.ALARM_BONNET;
            case "footbrake alarm":
                return Position.ALARM_FOOT_BRAKE;
            case "DTC":
                return Position.ALARM_FAULT;
            default:
                return null;
        }
    }

    private Position decodeRegular(Channel channel, SocketAddress remoteAddress, String sentence) {

        Parser parser = new Parser(PATTERN, sentence);
        if (!parser.matches()) {
            return null;
        }

        String imei = parser.next();
        DeviceSession deviceSession = getDeviceSession(channel, remoteAddress, imei);
        if (deviceSession == null) {
            return null;
        }

        Position position = new Position(getProtocolName());
        position.setDeviceId(deviceSession.getDeviceId());

        String alarm = parser.next();
        position.set(Position.KEY_ALARM, decodeAlarm(alarm));
        if (alarm.equals("help me")) {
            if (channel != null) {
                channel.writeAndFlush(new NetworkMessage("**,imei:" + imei + ",E;", remoteAddress));
            }
        } else if (alarm.equals("acc on")) {
            position.set(Position.KEY_IGNITION, true);
        } else if (alarm.equals("acc off")) {
            position.set(Position.KEY_IGNITION, false);
        } else if (alarm.startsWith("T:")) {
            position.set(Position.PREFIX_TEMP + 1, alarm.substring(2));
        } else if (alarm.startsWith("oil ")) {
            position.set(Position.KEY_FUEL_LEVEL, Double.parseDouble(alarm.substring(4)));
        } else if (!position.getAttributes().containsKey(Position.KEY_ALARM) && !alarm.equals("tracker")) {
            position.set(Position.KEY_EVENT, alarm);
        }

        DateBuilder dateBuilder = new DateBuilder()
                .setDate(parser.nextInt(0), parser.nextInt(0), parser.nextInt(0));

        int localHours = parser.nextInt(0);
        int localMinutes = parser.nextInt(0);

        String rfid = parser.next();
        if (alarm.equals("rfid")) {
            position.set(Position.KEY_DRIVER_UNIQUE_ID, rfid);
        }

        if (parser.hasNext(2)) {

            getLastLocation(position, null);

            position.setNetwork(new Network(CellTower.fromLacCid(parser.nextHexInt(0), parser.nextHexInt(0))));

        } else {

            String utcHours = parser.next();
            String utcMinutes = parser.next();

            dateBuilder.setTime(localHours, localMinutes, parser.nextInt(0));

            // Timezone calculation
            if (utcHours != null && utcMinutes != null) {
                int deltaMinutes = (localHours - Integer.parseInt(utcHours)) * 60;
                deltaMinutes += localMinutes - Integer.parseInt(utcMinutes);
                if (deltaMinutes <= -12 * 60) {
                    deltaMinutes += 24 * 60;
                } else if (deltaMinutes > 12 * 60) {
                    deltaMinutes -= 24 * 60;
                }
                dateBuilder.addMinute(-deltaMinutes);
            }
            position.setTime(dateBuilder.getDate());

            position.setValid(parser.next().equals("A"));
            position.setFixTime(position.getDeviceTime());
            position.setLatitude(parser.nextCoordinate(Parser.CoordinateFormat.HEM_DEG_MIN_HEM));
            position.setLongitude(parser.nextCoordinate(Parser.CoordinateFormat.HEM_DEG_MIN_HEM));
            position.setSpeed(parser.nextDouble(0));
            position.setCourse(parser.nextDouble(0));
            position.setAltitude(parser.nextDouble(0));

            if (parser.hasNext()) {
                position.set(Position.KEY_IGNITION, parser.nextInt() == 1);
            }
            if (parser.hasNext()) {
                position.set(Position.KEY_DOOR, parser.nextInt() == 1);
            }
            position.set("fuel1", parser.nextDouble());
            position.set("fuel2", parser.nextDouble());
            position.set(Position.PREFIX_TEMP + 1, parser.nextInt());

        }

        return position;
    }

    private Position decodeObd(Channel channel, SocketAddress remoteAddress, String sentence) {

        Parser parser = new Parser(PATTERN_OBD, sentence);
        if (!parser.matches()) {
            return null;
        }

        DeviceSession deviceSession = getDeviceSession(channel, remoteAddress, parser.next());
        if (deviceSession == null) {
            return null;
        }

        Position position = new Position(getProtocolName());
        position.setDeviceId(deviceSession.getDeviceId());

        getLastLocation(position, parser.nextDateTime());

        position.set(Position.KEY_ODOMETER, parser.nextInt(0));
        parser.nextDouble(0); // instant fuel consumption
        position.set(Position.KEY_FUEL_CONSUMPTION, parser.nextDouble(0));
        if (parser.hasNext()) {
            position.set(Position.KEY_HOURS, UnitsConverter.msFromHours(parser.nextInt()));
        }
        position.set(Position.KEY_OBD_SPEED, parser.nextInt(0));
        position.set(Position.KEY_ENGINE_LOAD, parser.next());
        position.set(Position.KEY_COOLANT_TEMP, parser.nextInt());
        position.set(Position.KEY_THROTTLE, parser.next());
        position.set(Position.KEY_RPM, parser.nextInt(0));
        position.set(Position.KEY_BATTERY, parser.nextDouble(0));
        position.set(Position.KEY_DTCS, parser.next().replace(',', ' ').trim());

        return position;
    }


    private Position decodeAlternative(Channel channel, SocketAddress remoteAddress, String sentence) {

        Parser parser = new Parser(PATTERN_ALT, sentence);
        if (!parser.matches()) {
            return null;
        }

        DeviceSession deviceSession = getDeviceSession(channel, remoteAddress, parser.next());
        if (deviceSession == null) {
            return null;
        }

        Position position = new Position(getProtocolName());
        position.setDeviceId(deviceSession.getDeviceId());

<<<<<<< HEAD
=======
        position.set(Position.KEY_EVENT, parser.next());
        position.set("sensorId", parser.next());
        position.set("sensorVoltage", parser.nextDouble());

>>>>>>> 56d33dbe
        position.setTime(parser.nextDateTime(Parser.DateTimeFormat.HMS_DMY));

        position.set(Position.KEY_RSSI, parser.nextInt());

        position.setValid(parser.nextInt() > 0);
        position.setLatitude(parser.nextDouble());
        position.setLongitude(parser.nextDouble());
        position.setSpeed(UnitsConverter.knotsFromKph(parser.nextInt()));
        position.setCourse(parser.nextInt());
        position.setAltitude(parser.nextInt());

        position.set(Position.KEY_HDOP, parser.nextDouble());
        position.set(Position.KEY_SATELLITES, parser.nextInt());
<<<<<<< HEAD
=======
        position.set(Position.KEY_IGNITION, parser.nextInt() > 0);
        position.set(Position.KEY_CHARGE, parser.nextInt() > 0);
        position.set("error", parser.next());
>>>>>>> 56d33dbe

        return position;
    }

    @Override
    protected Object decode(
            Channel channel, SocketAddress remoteAddress, Object msg) throws Exception {

        String sentence = (String) msg;

        if (sentence.contains("imei:") && sentence.length() <= 30) {
            if (channel != null) {
                channel.writeAndFlush(new NetworkMessage("LOAD", remoteAddress));
                Matcher matcher = Pattern.compile("imei:(\\d+),").matcher(sentence);
                if (matcher.find()) {
                    getDeviceSession(channel, remoteAddress, matcher.group(1));
                }
            }
            return null;
        }

        if (!sentence.isEmpty() && Character.isDigit(sentence.charAt(0))) {
            if (channel != null) {
                channel.writeAndFlush(new NetworkMessage("ON", remoteAddress));
            }
            int start = sentence.indexOf("imei:");
            if (start >= 0) {
                sentence = sentence.substring(start);
            } else {
                return null;
            }
        }

        if (sentence.contains("OBD")) {
            return decodeObd(channel, remoteAddress, sentence);
        } else if (sentence.endsWith("*")) {
            return decodeAlternative(channel, remoteAddress, sentence);
        } else {
            return decodeRegular(channel, remoteAddress, sentence);
        }
    }

}<|MERGE_RESOLUTION|>--- conflicted
+++ resolved
@@ -104,15 +104,9 @@
             .text("imei:")
             .number("(d+),")                     // imei
             .expression("[^,]+,")
-<<<<<<< HEAD
-            .expression("...,")                  // event
-            .expression(".{6},")                 // sensor id
-            .expression(".{4},")                 // sensor voltage
-=======
             .expression("(?:-+|(.+)),")          // event
             .expression("(?:-+|(.+)),")          // sensor id
             .expression("(?:-+|(.+)),")          // sensor voltage
->>>>>>> 56d33dbe
             .number("(dd)(dd)(dd),")             // time (hhmmss)
             .number("(dd)(dd)(dd),")             // date (ddmmyy)
             .number("(d+),")                     // rssi
@@ -124,12 +118,9 @@
             .number("(-?d+),")                   // altitude
             .number("(d+.d+),")                  // hdop
             .number("(d+),")                     // satellites
-<<<<<<< HEAD
-=======
             .number("([01]),")                   // ignition
             .number("([01]),")                   // charge
             .expression("(?:-+|(.+))")           // error
->>>>>>> 56d33dbe
             .any()
             .compile();
 
@@ -319,13 +310,10 @@
         Position position = new Position(getProtocolName());
         position.setDeviceId(deviceSession.getDeviceId());
 
-<<<<<<< HEAD
-=======
         position.set(Position.KEY_EVENT, parser.next());
         position.set("sensorId", parser.next());
         position.set("sensorVoltage", parser.nextDouble());
 
->>>>>>> 56d33dbe
         position.setTime(parser.nextDateTime(Parser.DateTimeFormat.HMS_DMY));
 
         position.set(Position.KEY_RSSI, parser.nextInt());
@@ -339,12 +327,9 @@
 
         position.set(Position.KEY_HDOP, parser.nextDouble());
         position.set(Position.KEY_SATELLITES, parser.nextInt());
-<<<<<<< HEAD
-=======
         position.set(Position.KEY_IGNITION, parser.nextInt() > 0);
         position.set(Position.KEY_CHARGE, parser.nextInt() > 0);
         position.set("error", parser.next());
->>>>>>> 56d33dbe
 
         return position;
     }
